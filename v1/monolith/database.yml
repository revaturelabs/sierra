--- conflicted
+++ resolved
@@ -107,15 +107,8 @@
     AllowedValues:
       - true
       - false
-<<<<<<< HEAD
-  KeyPair:
-    Type: "AWS::EC2::KeyPair::KeyName"
-    Description: Enter a valid KeyPair Name
-=======
 
   # Source DB instance must have backup retention enabled
-
->>>>>>> 86e303b5
   #===============================================
   #     Storage size ranges enforced by AWS:
   # MySQL, MariaDB, PostgreSQL:
@@ -267,13 +260,7 @@
       InstanceInitiatedShutdownBehavior: terminate
       IamInstanceProfile:
         Ref: FullS3BucketsInstanceProfile
-<<<<<<< HEAD
-      ImageId: !FindInMap [RegionToImageId, !Ref 'AWS::Region', ImageId]      
-      KeyName: 
-        Ref: KeyPair
-=======
       ImageId: !FindInMap [RegionToImageId, !Ref 'AWS::Region', ImageId]    
->>>>>>> 86e303b5
       InstanceType: t2.micro
       SecurityGroups: [!Ref OracleClientSG]
       Tags:
