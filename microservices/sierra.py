#!/usr/bin/env python3

"""Generate a CloudFormation template for microservices.

"""

import argparse
import json
import sys

from troposphere import GetAtt, Join, Ref, Sub
from troposphere import Parameter, Template
from troposphere.cloudformation import Stack


S3_DOMAIN = 's3.amazonaws.com'


def meta_git_repo(url):
    """Creates a list of services from a meta git repository."""
    print('Currently unsupported')
    sys.exit(0)


def services_file(path):
    """Creates a list of services from a configuration file."""

    def update(old, new):
        for k, v in new.items():
            if isinstance(v, dict):
                old[k] = update(old.get(k, {}), v)
            else:
                old.setdefault(k, v)
        return old

    with open(path) as f:
        config = json.load(f)

    default = config['default']
    del config['default']

    for service in config['services']:
        update(service, default)

    return config['services']


def build_template(services):
    template = Template()

    template.add_metadata({
        'AWS::CloudFormation::Interface': {
            'ParameterGroups': [
                {
                    'Label': {'default': 'AWS Configuration'},
                    'Parameters': ['AccountId']
                },
            ],
            'ParameterLabels': {
                'AccountId': {'default': 'AWS Account Id'},
            }
        }
    })

    bucket = template.add_parameter(Parameter(
        'TemplateBucket',
        Description='The S3 bucket containing all of the templates.',
        Type='String',
        Default='templates.sierra.goeppes',
    ))

    instance_type = template.add_parameter(Parameter(
        'InstanceType',
        Type='String',
        Default='t2.micro'
    ))

    cluster_size = template.add_parameter(Parameter(
        'ClusterSize',
        Type='Number',
        Default=1
    ))

    key_name = template.add_parameter(Parameter(
        'KeyName',
        Type='AWS::EC2::KeyPair::KeyName',
    ))

<<<<<<< HEAD
    subnets = template.add_parameter(Parameter(
        'Subnets',
        Type='List<AWS::EC2::Subnet::Id>',
    ))

    vpc = template.add_parameter(Parameter(
        'VPC',
        Type='AWS::EC2::VPC::Id',
=======
    source_sg = template.add_parameter(Parameter(
        'SourceSecurityGroup',
        Type='AWS::EC2::SecurityGroup::Id',
    ))

    subnet1_cidr = template.add_parameter(Parameter(
        'Subnet1Cidr',
        Type='String',
        Default='192.172.1.0/24',
    ))

    subnet2_cidr = template.add_parameter(Parameter(
        'Subnet2Cidr',
        Type='String',
        Default='192.172.2.0/24',
    ))

    target_group = template.add_parameter(Parameter(
        'TargetGroup',
        Type='String',
    ))

    vpc_cidr = template.add_parameter(Parameter(
        'VpcCidr',
        Type='String',
        Default='192.172.0.0/16',
>>>>>>> 83a3ce12
    ))

    def template_url(name):
        return Sub(f'https://{S3_DOMAIN}/${{{bucket.title}}}/templates/{name}')

    network = template.add_resource(Stack(
        'Network',
        TemplateURL=template_url('network.yml'),
        Parameters={
            'Prefix': Ref('AWS::StackName'),
            'VpcCidr': Ref(vpc_cidr),
            'Subnet1Cidr': Ref(subnet1_cidr),
            'Subnet2Cidr': Ref(subnet2_cidr),
        }
    ))

    elb = template.add_resource(Stack(
        'ELB',
        TemplateURL=template_url('load-balancer.yml'),
        Parameters={
            'Prefix': Ref('AWS::StackName'),
            'Subnets': Join(',', Ref(subnets)),
            'VPC': Ref(vpc),
        }
    ))

    cluster = template.add_resource(Stack(
        'Cluster',
        TemplateURL=template_url('ecs-cluster.yml'),
        Parameters={
            'ClusterSize': Ref(cluster_size),
            'InstanceType': Ref(instance_type),
            'KeyName': Ref(key_name),
<<<<<<< HEAD
            'SourceSecurityGroup': GetAtt(elb, 'Outputs.SecurityGroup'),
            'Subnets': Join(',', Ref(subnets)),
            'VPC': Ref(vpc),
=======
            'SourceSecurityGroup': Ref(source_sg),
            'Subnets': GetAtt(network, 'Outputs.Subnets'),
            'VPC': GetAtt(network, 'Outputs.VpcId'),
>>>>>>> 83a3ce12
        }
    ))

    for service in services:
        template.add_resource(Stack(
            service['name'] + 'Service',
            TemplateURL=template_url('ecs-service.yml'),
            Parameters={
                'ContainerName': service['name'] + '-container',
                'ContainerImage': service['docker']['image'],
                'ContainerPort': service['docker']['port'],
                'ServiceName': service['name'] + '-service',
                'Cluster': GetAtt(cluster, 'Outputs.ClusterName'),
                'TargetGroup': GetAtt(elb, 'Outputs.TargetGroup'),
            }
        ))

#        template.add_resource(Stack(
#            service['name'] + 'Pipeline',
#            TemplateURL=template_url('pipeline.yml'),
#            Parameters={
#                'GitRepo': service['git']['github-repo'],
#                'GitBranch': service['git']['github-branch'],
#                'GitUser': service['git']['github-user'],
#                'GitToken': service['git']['github-token'],
#            }
#        ))

    return template


def main():
    parser = argparse.ArgumentParser(description=__doc__)
    parser.add_argument('location', type=str)
    parser.add_argument('--format', default='yaml', choices=['yaml', 'json'])

    group = parser.add_mutually_exclusive_group(required=True)

    group.add_argument(
        '--meta-git-repo',
        action='store_const', const=meta_git_repo, dest='func',
        help='indicates location is a url of a meta git repo',
    )

    group.add_argument(
        '--services-file',
        action='store_const', const=services_file, dest='func',
        help='indicates location is a path of a sierra config file',
    )

    if not sys.argv[1:]:
        parser.print_help()
        parser.exit()

    args = parser.parse_args()

    services = args.func(args.location)
    template = build_template(services)

    if args.format == 'json':
        result = template.to_json()
    else:
        result = template.to_yaml()

    print(result)


if __name__ == '__main__':
    main()<|MERGE_RESOLUTION|>--- conflicted
+++ resolved
@@ -86,21 +86,6 @@
         Type='AWS::EC2::KeyPair::KeyName',
     ))
 
-<<<<<<< HEAD
-    subnets = template.add_parameter(Parameter(
-        'Subnets',
-        Type='List<AWS::EC2::Subnet::Id>',
-    ))
-
-    vpc = template.add_parameter(Parameter(
-        'VPC',
-        Type='AWS::EC2::VPC::Id',
-=======
-    source_sg = template.add_parameter(Parameter(
-        'SourceSecurityGroup',
-        Type='AWS::EC2::SecurityGroup::Id',
-    ))
-
     subnet1_cidr = template.add_parameter(Parameter(
         'Subnet1Cidr',
         Type='String',
@@ -122,7 +107,6 @@
         'VpcCidr',
         Type='String',
         Default='192.172.0.0/16',
->>>>>>> 83a3ce12
     ))
 
     def template_url(name):
@@ -144,8 +128,8 @@
         TemplateURL=template_url('load-balancer.yml'),
         Parameters={
             'Prefix': Ref('AWS::StackName'),
-            'Subnets': Join(',', Ref(subnets)),
-            'VPC': Ref(vpc),
+            'Subnets': GetAtt(network, 'Outputs.Subnets'),
+            'VPC': GetAtt(network, 'Outputs.VpcId'),
         }
     ))
 
@@ -156,15 +140,9 @@
             'ClusterSize': Ref(cluster_size),
             'InstanceType': Ref(instance_type),
             'KeyName': Ref(key_name),
-<<<<<<< HEAD
             'SourceSecurityGroup': GetAtt(elb, 'Outputs.SecurityGroup'),
-            'Subnets': Join(',', Ref(subnets)),
-            'VPC': Ref(vpc),
-=======
-            'SourceSecurityGroup': Ref(source_sg),
             'Subnets': GetAtt(network, 'Outputs.Subnets'),
             'VPC': GetAtt(network, 'Outputs.VpcId'),
->>>>>>> 83a3ce12
         }
     ))
 
