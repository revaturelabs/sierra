--- conflicted
+++ resolved
@@ -9,22 +9,6 @@
   KeyPair:
     Type: "AWS::EC2::KeyPair::KeyName"
     Description: Enter a valid KeyPair Name
-<<<<<<< HEAD
-  
-  # WebInstanceType:
-  #   Type: String
-  #   Description: Enter one of the possible instance type for web server
-  #   AllowedValues:
-  #     - t2.large
-  #     - m4.large
-  #     - m4.xlarge
-  #     - c4.large
-  # WebMinSize:
-  #   Type: String
-  #   Description: Minimum number of instances in auto scaling group
-  # WebMaxSize:
-  #   Type: String
-  #   Description: Maximum number of instances in auto scaling group
   DBUsername:
     Type: String
     Description: Enter a valid Database username
@@ -46,7 +30,6 @@
       - db.t2.small
       - db.t2.medium
       - db.t2.large
-=======
   WebInstanceType:
     Type: String
     Description: Enter one of the possible instance type for web server
@@ -61,28 +44,6 @@
   WebMaxSize:
     Type: String
     Description: Maximum number of instances in auto scaling group
-  # DBUsername:
-  #   Type: String
-  #   Description: Enter a valid Database username
-  #   MinLength: 1
-  #   MaxLength: 16
-  #   AllowedPattern: "[a-zA-Z][a-zA-Z0-9]*"
-  # DBPassword:
-  #   Type: String
-  #   Description: Enter a valid Database password
-  #   NoEcho: true
-  #   MinLength: 1
-  #   MaxLength: 41
-  #   AllowedPattern: "[a-zA-Z0-9]*"
-  # DBInstanceType:
-  #   Type: String
-  #   Description: Enter one of the possible instance type for database
-  #   AllowedValues:
-  #     - db.t2.micro
-  #     - db.t2.small
-  #     - db.t2.medium
-  #     - db.t2.large
->>>>>>> 0ff24d0a
   # Environment:
   #   Type: String
   #   Description: Select the appropriate environment
