--- conflicted
+++ resolved
@@ -44,30 +44,6 @@
   WebMaxSize:
     Type: String
     Description: Maximum number of instances in auto scaling group
-<<<<<<< HEAD
-  DBUsername:
-    Type: String
-    Description: Enter a valid Database username
-    MinLength: 1
-    MaxLength: 16
-    AllowedPattern: "[a-zA-Z][a-zA-Z0-9]*"
-  DBPassword:
-    Type: String
-    Description: Enter a valid Database password
-    NoEcho: true
-    MinLength: 1
-    MaxLength: 41
-    AllowedPattern: "[a-zA-Z0-9]*"
-  DBInstanceType:
-    Type: String
-    Description: Enter one of the possible instance type for database
-    AllowedValues:
-      - db.t2.micro
-      - db.t2.small
-      - db.t2.medium
-      - db.t2.large
-=======
->>>>>>> 8755757d
   # Environment:
   #   Type: String
   #   Description: Select the appropriate environment
@@ -76,11 +52,7 @@
   #     - prod
 
 Resources:
-<<<<<<< HEAD
-Database Stack
-=======
 #Database Stack
->>>>>>> 8755757d
   DatabaseStack:
     Type: "AWS::CloudFormation::Stack"
     Properties:
@@ -93,13 +65,8 @@
           Ref: DBPassword
         DBInstanceType:
           Ref: DBInstanceType
-<<<<<<< HEAD
         # Environment:
         #   Ref: Environment
-=======
-        Environment:
-          Ref: Environment
->>>>>>> 8755757d
       Tags:
         - Key: Name
           Value: DatabaseStack
